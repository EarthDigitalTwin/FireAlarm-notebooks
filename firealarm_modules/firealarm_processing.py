from collections import defaultdict
from datetime import datetime
from typing import List, Callable
import numpy as np
import xarray as xr
import pandas as pd
import time
import requests

dt_format = "%Y-%m-%dT%H:%M:%SZ"

'''
FireAlarm endpoint functions
'''

def firealarm_request(url):
    try:
        r = requests.get(url, verify=False)
        r.raise_for_status()
    except:
        raise Exception(f'Error processing request. Check parameters.')
    results = r.json()
    if 'data' in results:
        return results
    else:
        raise Exception('No data found for request.')

def spatial_timeseries(base_url: str, dataset: str, bb: dict, start_time: datetime, end_time: datetime) -> xr.Dataset:
    '''
    Makes request to timeSeriesSpark FireAlarm endpoint
    '''
    url = '{}/timeSeriesSpark?ds={}&minLon={}&minLat={}&maxLon={}&maxLat={}&startTime={}&endTime={}&lowPassFilter=False'.\
        format(base_url, dataset, bb['min_lon'], bb['min_lat'], bb['max_lon'], bb['max_lat'],
               start_time.strftime(dt_format), end_time.strftime(dt_format))

    # Display some information about the job
    print(url)
    print()

    # Query FireAlarm to compute the time averaged map
    print("Waiting for response from FireAlarm...", end="")
    start = time.perf_counter()
    ts_json = firealarm_request(url)
    print("took {} seconds".format(time.perf_counter() - start))
    return prep_ts(ts_json)


def temporal_variance(base_url: str, dataset: str, bb: dict, start_time: datetime, end_time: datetime) -> xr.DataArray:
    '''
    Makes request to varianceSpark FireAlarm endpoint
    '''
    params = {
        'ds': dataset,
        'minLon': bb['min_lon'],
        'minLat': bb['min_lat'],
        'maxLon': bb['max_lon'],
        'maxLat': bb['max_lat'],
        'startTime': start_time.strftime(dt_format),
        'endTime': end_time.strftime(dt_format)
    }

    url = '{}/varianceSpark?ds={}&minLon={}&minLat={}&maxLon={}&maxLat={}&startTime={}&endTime={}'.\
        format(base_url, dataset, bb['min_lon'], bb['min_lat'], bb['max_lon'], bb['max_lat'],
               start_time.strftime(dt_format), end_time.strftime(dt_format))

    # Display some information about the job
    print('url\n', url)
    print()

    # Query FireAlarm to compute the time averaged map
    print("Waiting for response from FireAlarm... ", end="")
    start = time.perf_counter()
    var_json = requests.get(url, params=params, verify=False).json()
    print("took {} seconds".format(time.perf_counter() - start))
    return prep_var(var_json)


def data_subsetting(
        base_url: str,
        dataset: str,
        bb: dict,
        start_time: datetime,
        end_time: datetime,
        variable_name: str,
        vmin: float = None,
        vmax: float = None,
        filter_f: Callable = None # Callable
) -> xr.DataArray:
    '''
    Makes request to datainbounds FireAlarm endpoint
    '''
    url = '{}/datainbounds?ds={}&b={},{},{},{}&startTime={}&endTime={}&lowPassFilter=False'.format(
        base_url, dataset, bb['min_lon'], bb['min_lat'], bb['max_lon'], bb['max_lat'],
        start_time.strftime(dt_format), end_time.strftime(dt_format))

    print(url)
    print()

    print("Waiting for response from FireAlarm...", end="")
    start = time.perf_counter()
    var_json = requests.get(url, verify=False).json()
    print("took {} seconds".format(time.perf_counter() - start))
    return prep_data_in_bounds(var_json, variable_name, vmin=vmin, vmax=vmax, filter_f=filter_f)


def max_min_map_spark(base_url: str, dataset: str, bb: dict, start_time: datetime, end_time: datetime) -> xr.Dataset:
    '''
    Makes request to maxMinMapSpark endpoint
    '''
    url = f'{base_url}/maxMinMapSpark?ds={dataset}&' \
          f'b={bb["min_lon"]},{bb["min_lat"]},{bb["max_lon"]},{bb["max_lat"]}&' \
          f'startTime={start_time.strftime(dt_format)}&endTime={end_time.strftime(dt_format)}'

    print(url)
    print()

    print("Waiting for response from FireAlarm... ", end="")
    start = time.perf_counter()
    resp = requests.get(url, verify=False).json()
    print("took {} seconds".format(time.perf_counter() - start))
    return max_min_prep(resp)


def daily_diff(base_url: str, dataset: str, clim: str, bb: dict, start_time: datetime, end_time: datetime) -> xr.Dataset:
    '''
    Makes request to dailydifferenceaverage_spark endpoint
    '''
    url = f'{base_url}/dailydifferenceaverage_spark?dataset={dataset}&' \
          f'climatology={clim}&' \
          f'b={bb["min_lon"]},{bb["min_lat"]},{bb["max_lon"]},{bb["max_lat"]}&' \
          f'startTime={start_time.strftime(dt_format)}&endTime={end_time.strftime(dt_format)}'

    print(url)
    print()

    print("Waiting for response from FireAlarm... ", end="")
    start = time.perf_counter()
    resp = requests.get(url, verify=False).json()
    print("took {} seconds".format(time.perf_counter() - start))
    return daily_diff_prep(resp)


def temporal_mean(base_url: str, dataset: str, bb: dict, start_time: datetime, end_time: datetime) -> xr.DataArray:
    '''
    Makes request to timeAvgMapSpark endpoint
    '''
    url = f'{base_url}/timeAvgMapSpark?ds={dataset}&' \
          f'b={bb["min_lon"]},{bb["min_lat"]},{bb["max_lon"]},{bb["max_lat"]}&' \
          f'startTime={start_time.strftime(dt_format)}&endTime={end_time.strftime(dt_format)}'

    print(url)
    print()

    print("Waiting for response from FireAlarm... ", end="")
    start = time.perf_counter()
    resp = requests.get(url, verify=False).json()
    print("took {} seconds".format(time.perf_counter() - start))
    return temporal_mean_prep(resp)


def hofmoeller(base_url: str, dataset: str, bb: dict, start_time: datetime, end_time: datetime, dim: str = 'latitude') -> xr.Dataset:
    '''
    Makes request to either latitudeTimeHofMoellerSpark or longitudeTimeHofMoellerSpark endpoint
    '''
    url = f'{base_url}/{dim}TimeHofMoellerSpark?ds={dataset}&' \
          f'b={bb["min_lon"]},{bb["min_lat"]},{bb["max_lon"]},{bb["max_lat"]}&' \
          f'startTime={start_time.strftime(dt_format)}&endTime={end_time.strftime(dt_format)}'

    print(url)
    print()

    print("Waiting for response from FireAlarm... ", end="")
    start = time.perf_counter()
    resp = requests.get(url, verify=False).json()
    print("took {} seconds".format(time.perf_counter() - start))
    return hofmoeller_prep(resp, dim)


def insitu(base_url: str, provider: str, project: str, bb: str, start_time: datetime, end_time: datetime) -> pd.DataFrame:
    results = []
    base_url = base_url.replace('/nexus', '')
    next_url = f'{base_url}/insitu/1.0/query_data_doms_custom_pagination?startIndex=0&itemsPerPage=10000&' \
        f'provider={provider}&project={project}&startTime={datetime.strftime(start_time, "%Y-%m-%dT%H:%M:%SZ")}&' \
        f'endTime={datetime.strftime(end_time, "%Y-%m-%dT%H:%M:%SZ")}&bbox={bb}'

    while next_url:
        print(next_url)
        res = requests.get(next_url)
        results.append(res.json())
        if 'next' in res.json().keys() and res.json()['next'] != next_url:
            next_url = res.json()['next']
        else:
            break
    return prep_insitu(results)


def get_datasets(base_url: str) -> pd.DataFrame:
    r = requests.get(f'{base_url}/edge/ws/dat/dataset?inDAT=true&itemsPerPage=100')
    aq_datasets = pd.DataFrame([ds for ds in r.json()['Datasets'] if 'air quality' in ds['Keyword']])
    return aq_datasets

def get_insitu_sites(insitu_url: str) -> pd.DataFrame:
    r = requests.get(f'{insitu_url}/sub_collection_statistics')
    all_sites = []
    for provider in r.json()['providers']:
        provider_name = provider['provider']
        for proj in provider['projects']:
            if proj['project'] != 'AQACF':
                continue
            for platform in proj['platforms']:
                platform['provider'] = provider_name
                all_sites.append(platform)
    return pd.DataFrame(all_sites)[['provider', 'platform', 'platform_short_name','lat', 'lon']]

'''
FireAlarm endpoint response processing
'''


def prep_insitu(results: List) -> pd.DataFrame:
    all_results = []
    for r in results:
        if 'results' in r.keys():
            all_results.extend(r['results'])
    df = pd.DataFrame(all_results)
    df = df.dropna(axis=1, how='all')
    df.time = pd.to_datetime(df.time)
    df = pd.concat([df.drop(['platform'], axis=1), df['platform'].apply(pd.Series)], axis=1)
    df = df.sort_values(by=['id', 'time'])
    return df


def prep_ts(ts_json: dict) -> xr.Dataset:
    '''
    Formats timeseriesspark response into xarray dataset object
    '''
    time = np.array([np.datetime64(ts[0]["iso_time"][:19])
                    for ts in ts_json["data"]])
    means = np.array([ts[0]["mean"] for ts in ts_json["data"]])
    mins = np.array([ts[0]["min"] for ts in ts_json["data"]])
    maxs = np.array([ts[0]["max"] for ts in ts_json["data"]])

    mean_da = xr.DataArray(means, coords=[time], dims=['time'], name='mean')
    min_da = xr.DataArray(mins, coords=[time], dims=['time'], name='minimum')
    max_da = xr.DataArray(maxs, coords=[time], dims=['time'], name='maximum')
    ds = xr.merge([mean_da, min_da, max_da])

    return ds


def prep_var(var_json: dict) -> xr.DataArray:
    '''
    Formats variancespark response into xarray dataarray object
    '''
    shortname = var_json['meta']['shortName']

    vals = np.array([v['variance'] for var in var_json['data'] for v in var])
    lats = np.array([var[0]['lat'] for var in var_json['data']])
    lons = np.array([v['lon'] for v in var_json['data'][0]])

    vals[vals == -9999] = np.nan

    vals_2d = np.reshape(
        vals, (len(var_json['data']), len(var_json['data'][0])))

    da = xr.DataArray(
        vals_2d, coords={"lat": lats, "lon": lons}, dims=["lat", "lon"])
    da.attrs['shortname'] = shortname
    da.attrs['units'] = '$m^2/s^2$'
    return da


def prep_data_in_bounds(
        var_json: dict,
        variable_name: str,
        vmin: float = None,
        vmax: float = None,
        filter_f: Callable = None
) -> xr.DataArray:
    '''
    Formats datainbounds response into xarray dataarray object
    '''
    lats = np.unique([o['latitude'] for o in var_json])
    lons = np.unique([o['longitude'] for o in var_json])
    times = np.unique([datetime.utcfromtimestamp(o['time']) for o in var_json])

    vals_3d = np.full((len(times), len(lats), len(lons)), np.nan)

    # def get_variables(data):
    #     variables = {}
        
    #     for v in data['variables']:
    #         for name in v:
    #             variables[name] = v[name]

<<<<<<< HEAD
        return variables

    if filter_f:
        var_json = [p for p in var_json if filter_f(p)]

    data_dict = {(datetime.utcfromtimestamp(data['time']), data['latitude'], data['longitude']): get_variables(data['data'])[variable_name] for data in var_json}
=======
    #     return variables
>>>>>>> dc5c64d9

    # data_dict = {(datetime.utcfromtimestamp(data['time']), data['latitude'], data['longitude']): get_variables(data['data'])[variable_name] for data in var_json}
    data_dict = {(datetime.utcfromtimestamp(data['time']), data['latitude'], data['longitude']): data['data'][0]['variable'] for data in var_json}
    for i, t in enumerate(times):
        for j, lat in enumerate(lats):
            for k, lon in enumerate(lons):
                val = data_dict.get((t, lat, lon), np.nan)

                if not np.isnan(val):
                    if vmin is not None:
                        if val < vmin:
                            val = np.nan

                    if vmax is not None:
                        if val > vmax:
                            val = np.nan

                vals_3d[i, j, k] = val

    da = xr.DataArray(
        data=vals_3d,
        dims=['time', 'lat', 'lon'],
        coords=dict(
            time=(['time'], times),
            lat=(['lat'], lats),
            lon=(['lon'], lons)
        )
    )

    return da


def max_min_prep(var_json: dict) -> xr.Dataset:
    '''
    Formats maxmin response into xarray dataset object
    '''
    shortname = var_json['meta']['shortName']
    maxima = np.array([v['maxima'] for var in var_json['data'] for v in var if v['maxima']])
    minima = np.array([v['minima'] for var in var_json['data'] for v in var])
    lat = np.array([var[0]['lat'] for var in var_json['data']])
    lon = np.array([v['lon'] for v in var_json['data'][0]])
    
    maxima = np.where(maxima==-9999.0, np.nan, maxima)
    minima = np.where(minima==-9999.0, np.nan, minima)
    

    maxima_2d = np.reshape(maxima, (len(var_json['data']), len(var_json['data'][0])))
    minima_2d = np.reshape(minima, (len(var_json['data']), len(var_json['data'][0])))

    ds = xr.Dataset(
        data_vars=dict(
            maxima=(['lat', 'lon'], maxima_2d),
            minima=(['lat', 'lon'], minima_2d)
        ),
        coords=dict(
            lat=('lat', lat),
            lon=('lon', lon)
        ),
        attrs=dict(
            shortname=shortname
        )
    )

    return ds


def daily_diff_prep(var_json: dict) -> xr.Dataset:
    '''
    Formats dailydifference response into xarray dataset object
    '''
    shortname = var_json['meta']['shortName']
    mean = np.array([v['mean'] for var in var_json['data'] for v in var])
    std = np.array([v['std'] for var in var_json['data'] for v in var])
    time = np.array([np.datetime64(v["time"], 's')
                    for var in var_json['data'] for v in var])

    ds = xr.Dataset(
        data_vars=dict(
            mean=('time', mean),
            std=('time', std)
        ),
        coords=dict(
            time=('time', time)
        ),
        attrs=dict(
            shortname=shortname
        )
    )

    return ds


def temporal_mean_prep(var_json: dict) -> xr.DataArray:
    '''
    Formats timeavgmap response into xarray dataarray object
    '''
    lat = []
    lon = []

    for row in var_json['data']:
        for data in row:
            if data['lat'] not in lat:
                lat.append(data['lat'])
            if data['lon'] not in lon:
                lon.append(data['lon'])

    lat.sort()
    lon.sort()

    da = xr.DataArray(
        data=np.zeros((len(lat), len(lon))),
        dims=['lat', 'lon'],
        coords=dict(
            lat=(['lat'], lat),
            lon=(['lon'], lon)
        )
    )

    for row in var_json['data']:
        for data in row:
            da.loc[data['lat'], data['lon']] = data['mean']
    da = da.where(da != -9999, np.nan)
    return da


def hofmoeller_prep(var_json: dict, dim: str) -> xr.Dataset:
    '''
    Formats hofmoeller response into xarray dataset object
    '''
    times = [np.datetime64(s['time'], 's') for s in var_json['data']]
    if dim == 'latitude':
        dim_short = 'lats'
    else:
        dim_short = 'lons'
    unique_dims = sorted(list(set([l[dim] for s in var_json['data'] for l in s[dim_short]])))
    
    means = defaultdict(list)
    stds = defaultdict(list)
    maxs = defaultdict(list)
    mins = defaultdict(list)
    for s in var_json['data']:
        seen_dims = []
        for l in s[dim_short]:
            seen_dims.append(l[dim])
            means[l[dim]].append(l['mean'])
            stds[l[dim]].append(l['std'])
            maxs[l[dim]].append(l['max'])
            mins[l[dim]].append(l['min'])
        unseen_dims = list(set(unique_dims) - set(seen_dims))
        for unseen_dim in unseen_dims:
            means[unseen_dim].append(np.nan)
            stds[unseen_dim].append(np.nan)
            maxs[unseen_dim].append(np.nan)
            mins[unseen_dim].append(np.nan)

    mean_2d = pd.DataFrame(means).to_numpy()
    std_2d = pd.DataFrame(stds).to_numpy()
    max_2d = pd.DataFrame(maxs).to_numpy()
    min_2d = pd.DataFrame(mins).to_numpy()

    ds = xr.Dataset(
        data_vars=dict(
            mean=(['time', dim_short[:-1]], mean_2d),
            std=(['time', dim_short[:-1]], std_2d),
            max=(['time', dim_short[:-1]], max_2d),
            min=(['time', dim_short[:-1]], min_2d)
        ),
        coords=dict(
            time=(['time'], times),
            dim=([dim_short[:-1]], unique_dims)
        )
    )
    return ds<|MERGE_RESOLUTION|>--- conflicted
+++ resolved
@@ -293,16 +293,7 @@
     #         for name in v:
     #             variables[name] = v[name]
 
-<<<<<<< HEAD
-        return variables
-
-    if filter_f:
-        var_json = [p for p in var_json if filter_f(p)]
-
-    data_dict = {(datetime.utcfromtimestamp(data['time']), data['latitude'], data['longitude']): get_variables(data['data'])[variable_name] for data in var_json}
-=======
     #     return variables
->>>>>>> dc5c64d9
 
     # data_dict = {(datetime.utcfromtimestamp(data['time']), data['latitude'], data['longitude']): get_variables(data['data'])[variable_name] for data in var_json}
     data_dict = {(datetime.utcfromtimestamp(data['time']), data['latitude'], data['longitude']): data['data'][0]['variable'] for data in var_json}
